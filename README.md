<!-- TEST: File editing is working! -->

# Zenban - A Zen Kanban Board

<<<<<<< HEAD
Zenban is a visual project management tool that combines the tranquility of zen with the efficiency of kanban boards.

## Features

- **Drag & Drop Interface**: Intuitive file and folder management
- **Rich Text Editing**: Powered by Quill editor for formatting notes
- **Multiple Boards**: Organize different projects separately
- **Super Headers**: Create visual groupings with large headers
- **Themes**: Multiple visual themes including Dark, Light, and fun modes
- **Grid Snap**: Align elements to a grid for perfect organization
- **Firebase Integration**: Cloud sync and authentication

## Firebase Setup

1. **Authentication Setup**:
   - Enable Email/Password authentication in Firebase Console
   - Enable Google Sign-In provider
   
2. **Firestore Database**:
   - Create a Firestore database in production mode
   - Apply these security rules:
   ```
   rules_version = '2';
   service cloud.firestore {
     match /databases/{database}/documents {
       match /users/{userId}/{document=**} {
         allow read, write: if request.auth != null && request.auth.uid == userId;
       }
     }
   }
   ```

3. **Firebase Configuration**:
   - The Firebase config is already set up in `js/firebase-config.js`
   - No additional configuration needed

## Usage

1. **Sign In/Sign Up**: Click the "Sign In" button in the top bar
2. **Create Folders**: Click "Add Folder" or right-click on canvas
3. **Add Files**: Click the "+" button in any folder
4. **Edit Files**: Click the edit icon that appears on hover
5. **Drag & Drop**: Move files between folders or reposition elements
6. **Save**: Changes auto-save every 30 seconds when signed in

## Development

The app uses vanilla JavaScript with modular architecture:
- `js/firebase-config.js` - Firebase setup and services
- `js/auth-ui.js` - Authentication UI components
- `js/sync-service.js` - Cloud synchronization logic
- `js/boards.js` - Board management
- `js/folders.js` - Folder operations
- `js/files.js` - File functionality

## Local Development

1. Clone the repository
2. Serve the files using a local web server (e.g., `python -m http.server`)
3. Open `http://localhost:8000` in your browser

## Future Features

- Real-time collaboration
- File attachments and images
- Board sharing and permissions
- Mobile app version
- Export/Import functionality
=======
Zenban is a visual project management tool that combines the tranquility of zen with the efficiency of kanban boards.
>>>>>>> 69eb43aa
<|MERGE_RESOLUTION|>--- conflicted
+++ resolved
@@ -2,75 +2,4 @@
 
 # Zenban - A Zen Kanban Board
 
-<<<<<<< HEAD
-Zenban is a visual project management tool that combines the tranquility of zen with the efficiency of kanban boards.
-
-## Features
-
-- **Drag & Drop Interface**: Intuitive file and folder management
-- **Rich Text Editing**: Powered by Quill editor for formatting notes
-- **Multiple Boards**: Organize different projects separately
-- **Super Headers**: Create visual groupings with large headers
-- **Themes**: Multiple visual themes including Dark, Light, and fun modes
-- **Grid Snap**: Align elements to a grid for perfect organization
-- **Firebase Integration**: Cloud sync and authentication
-
-## Firebase Setup
-
-1. **Authentication Setup**:
-   - Enable Email/Password authentication in Firebase Console
-   - Enable Google Sign-In provider
-   
-2. **Firestore Database**:
-   - Create a Firestore database in production mode
-   - Apply these security rules:
-   ```
-   rules_version = '2';
-   service cloud.firestore {
-     match /databases/{database}/documents {
-       match /users/{userId}/{document=**} {
-         allow read, write: if request.auth != null && request.auth.uid == userId;
-       }
-     }
-   }
-   ```
-
-3. **Firebase Configuration**:
-   - The Firebase config is already set up in `js/firebase-config.js`
-   - No additional configuration needed
-
-## Usage
-
-1. **Sign In/Sign Up**: Click the "Sign In" button in the top bar
-2. **Create Folders**: Click "Add Folder" or right-click on canvas
-3. **Add Files**: Click the "+" button in any folder
-4. **Edit Files**: Click the edit icon that appears on hover
-5. **Drag & Drop**: Move files between folders or reposition elements
-6. **Save**: Changes auto-save every 30 seconds when signed in
-
-## Development
-
-The app uses vanilla JavaScript with modular architecture:
-- `js/firebase-config.js` - Firebase setup and services
-- `js/auth-ui.js` - Authentication UI components
-- `js/sync-service.js` - Cloud synchronization logic
-- `js/boards.js` - Board management
-- `js/folders.js` - Folder operations
-- `js/files.js` - File functionality
-
-## Local Development
-
-1. Clone the repository
-2. Serve the files using a local web server (e.g., `python -m http.server`)
-3. Open `http://localhost:8000` in your browser
-
-## Future Features
-
-- Real-time collaboration
-- File attachments and images
-- Board sharing and permissions
-- Mobile app version
-- Export/Import functionality
-=======
-Zenban is a visual project management tool that combines the tranquility of zen with the efficiency of kanban boards.
->>>>>>> 69eb43aa
+Zenban is a visual project management tool that combines the tranquility of zen with the efficiency of kanban boards.